--- conflicted
+++ resolved
@@ -7,11 +7,8 @@
     "ethereum-ambient",
     "ethereum-uniswap-v2",
     "ethereum-uniswap-v3",
-<<<<<<< HEAD
     "ethereum-sfrax"
-=======
     "ethereum-sfraxeth",
->>>>>>> 3013cd9b
 ]
 resolver = "2"
 
