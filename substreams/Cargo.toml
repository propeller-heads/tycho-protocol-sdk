[workspace]
members = [
    "ethereum-balancer",
    "ethereum-curve",
    "crates/tycho-substreams",
<<<<<<< HEAD
    "ethereum-sfraxeth",
=======
    "crates/substreams-helper",
    "ethereum-ambient",
    "ethereum-uniswap-v2",
    "ethereum-uniswap-v3",
>>>>>>> d519a4ec
]
resolver = "2"


[workspace.dependencies]
substreams-ethereum = "0.9.9"
substreams = "0.5"
prost = "0.11"
prost-types = "0.12.3"
hex-literal = "0.4.1"
anyhow = "1.0.75"
hex = "0.4.3"
ethabi = "18.0.0"
tycho-substreams = { path = "crates/tycho-substreams" }
substreams-helper = { path = "crates/substreams-helper" }
serde = "1.0.204"
serde_json = "1.0.120"

[profile.release]
lto = true
opt-level = 's'
strip = "debuginfo"<|MERGE_RESOLUTION|>--- conflicted
+++ resolved
@@ -3,14 +3,11 @@
     "ethereum-balancer",
     "ethereum-curve",
     "crates/tycho-substreams",
-<<<<<<< HEAD
-    "ethereum-sfraxeth",
-=======
     "crates/substreams-helper",
     "ethereum-ambient",
     "ethereum-uniswap-v2",
     "ethereum-uniswap-v3",
->>>>>>> d519a4ec
+    "ethereum-sfraxeth",
 ]
 resolver = "2"
 
