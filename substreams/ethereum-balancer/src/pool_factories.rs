use crate::{abi, modules::VAULT_ADDRESS};
use substreams::hex;
use substreams_ethereum::{
    pb::eth::v2::{Call, Log, TransactionTrace},
    Event, Function,
};
use tycho_substreams::{
    attributes::{json_serialize_address_list, json_serialize_bigint_list},
    prelude::*,
};

/// Helper function to get pool_registered event
fn get_pool_registered(
    tx: &TransactionTrace,
    pool_address: &Vec<u8>,
) -> abi::vault::events::PoolRegistered {
    tx.logs_with_calls()
        .filter(|(log, _)| log.address == VAULT_ADDRESS)
        .filter_map(|(log, _)| abi::vault::events::PoolRegistered::match_and_decode(log))
        .find(|pool| pool.pool_address == *pool_address)
        .unwrap()
        .clone()
}

fn get_token_registered(
    tx: &TransactionTrace,
    pool_id: &[u8],
) -> abi::vault::events::TokensRegistered {
    tx.logs_with_calls()
        .filter(|(log, _)| log.address == VAULT_ADDRESS)
        .filter_map(|(log, _)| abi::vault::events::TokensRegistered::match_and_decode(log))
        .find(|ev| ev.pool_id == pool_id)
        .unwrap()
        .clone()
}

/// This is the main function that handles the creation of `ProtocolComponent`s with `Attribute`s
/// based on the specific factory address. There's 3 factory groups that are represented here:
///  - Weighted Pool Factories
///  - Linear Pool Factories
///  - Stable Pool Factories
<<<<<<< HEAD
///     (Balancer does have a bit more (esp. in the deprecated section) that could be implemented as
///     desired.)
///     We use the specific ABIs to decode both the log event and corresponding call to gather
///     `PoolCreated` event information alongside the `Create` call data that provide us details to
///     fulfill both the required details + any extra `Attributes`
///     Ref: https://docs.balancer.fi/reference/contracts/deployment-addresses/mainnet.html
=======
///
/// (Balancer does have a bit more (esp. in the deprecated section) that could be implemented as
/// desired.)
/// We use the specific ABIs to decode both the log event and corresponding call to gather
/// `PoolCreated` event information alongside the `Create` call data that provide us details to
/// fulfill both the required details + any extra `Attributes`
/// Ref: https://docs.balancer.fi/reference/contracts/deployment-addresses/mainnet.html
>>>>>>> 3013cd9b
pub fn address_map(
    pool_factory_address: &[u8],
    log: &Log,
    call: &Call,
    tx: &TransactionTrace,
) -> Option<ProtocolComponent> {
    match *pool_factory_address {
        hex!("897888115Ada5773E02aA29F775430BFB5F34c51") => {
            let create_call =
                abi::weighted_pool_factory::functions::Create::match_and_decode(call)?;
            let pool_created =
                abi::weighted_pool_factory::events::PoolCreated::match_and_decode(log)?;
            let pool_registered = get_pool_registered(tx, &pool_created.pool);

            Some(
                ProtocolComponent::new(
                    &format!("0x{}", hex::encode(pool_registered.pool_id)),
                    &(tx.into()),
                )
                .with_contracts(&[pool_created.pool, VAULT_ADDRESS.to_vec()])
                .with_tokens(&create_call.tokens)
                .with_attributes(&[
                    ("pool_type", "WeightedPoolFactory".as_bytes()),
                    (
                        "normalized_weights",
                        &json_serialize_bigint_list(&create_call.normalized_weights),
                    ),
                    ("rate_providers", &json_serialize_address_list(&create_call.rate_providers)),
                    (
                        "fee",
                        &create_call
                            .swap_fee_percentage
                            .to_signed_bytes_be(),
                    ),
                    ("manual_updates", &[1u8]),
                ])
                .as_swap_type("balancer_pool", ImplementationType::Vm),
            )
        }
        hex!("DB8d758BCb971e482B2C45f7F8a7740283A1bd3A") => {
            let create_call =
                abi::composable_stable_pool_factory::functions::Create::match_and_decode(call)?;
            let pool_created =
                abi::composable_stable_pool_factory::events::PoolCreated::match_and_decode(log)?;
            let pool_registered = get_pool_registered(tx, &pool_created.pool);
            let tokens_registered = get_token_registered(tx, &pool_registered.pool_id);

            Some(
                ProtocolComponent::new(
                    &format!("0x{}", hex::encode(pool_registered.pool_id)),
                    &(tx.into()),
                )
                .with_contracts(&[pool_created.pool.clone(), VAULT_ADDRESS.to_vec()])
                .with_tokens(&tokens_registered.tokens)
                .with_attributes(&[
                    ("pool_type", "ComposableStablePoolFactory".as_bytes()),
                    ("bpt", &pool_created.pool),
                    (
                        "fee",
                        &create_call
                            .swap_fee_percentage
                            .to_signed_bytes_be(),
                    ),
                    ("rate_providers", &json_serialize_address_list(&create_call.rate_providers)),
                    ("manual_updates", &[1u8]),
                ])
                .as_swap_type("balancer_pool", ImplementationType::Vm),
            )
        }
        hex!("813EE7a840CE909E7Fea2117A44a90b8063bd4fd") => {
            let create_call =
                abi::erc_linear_pool_factory::functions::Create::match_and_decode(call)?;
            let pool_created =
                abi::erc_linear_pool_factory::events::PoolCreated::match_and_decode(log)?;
            let pool_registered = get_pool_registered(tx, &pool_created.pool);
            let tokens_registered = get_token_registered(tx, &pool_registered.pool_id);

            Some(
                ProtocolComponent::new(
                    &format!("0x{}", hex::encode(pool_registered.pool_id)),
                    &(tx.into()),
                )
                .with_contracts(&[pool_created.pool.clone(), VAULT_ADDRESS.to_vec()])
                .with_tokens(&tokens_registered.tokens)
                .with_attributes(&[
                    ("pool_type", "ERC4626LinearPoolFactory".as_bytes()),
                    (
                        "upper_target",
                        &create_call
                            .upper_target
                            .to_signed_bytes_be(),
                    ),
                    ("manual_updates", &[1u8]),
                    ("bpt", &pool_created.pool),
                    ("main_token", &create_call.main_token),
                    ("wrapped_token", &create_call.wrapped_token),
                    (
                        "fee",
                        &create_call
                            .swap_fee_percentage
                            .to_signed_bytes_be(),
                    ),
                ])
                .as_swap_type("balancer_pool", ImplementationType::Vm),
            )
        }
        hex!("5F43FBa61f63Fa6bFF101a0A0458cEA917f6B347") => {
            let create_call =
                abi::euler_linear_pool_factory::functions::Create::match_and_decode(call)?;
            let pool_created =
                abi::euler_linear_pool_factory::events::PoolCreated::match_and_decode(log)?;
            let pool_registered = get_pool_registered(tx, &pool_created.pool);
            let tokens_registered = get_token_registered(tx, &pool_registered.pool_id);

            Some(
                ProtocolComponent::new(
                    &format!("0x{}", hex::encode(pool_registered.pool_id)),
                    &(tx.into()),
                )
                .with_contracts(&[pool_created.pool.clone(), VAULT_ADDRESS.to_vec()])
                .with_tokens(&tokens_registered.tokens)
                .with_attributes(&[
                    ("pool_type", "EulerLinearPoolFactory".as_bytes()),
                    (
                        "upper_target",
                        &create_call
                            .upper_target
                            .to_signed_bytes_be(),
                    ),
                    ("manual_updates", &[1u8]),
                    ("bpt", &pool_created.pool),
                    ("main_token", &create_call.main_token),
                    ("wrapped_token", &create_call.wrapped_token),
                    (
                        "fee",
                        &create_call
                            .swap_fee_percentage
                            .to_signed_bytes_be(),
                    ),
                ])
                .as_swap_type("balancer_pool", ImplementationType::Vm),
            )
        }
        // ❌ Reading the deployed factory for Gearbox showcases that it's currently disabled
        // hex!("39A79EB449Fc05C92c39aA6f0e9BfaC03BE8dE5B") => {
        //     let create_call =
        //         abi::gearbox_linear_pool_factory::functions::Create::match_and_decode(call)?;
        //     let pool_created =
        //         abi::gearbox_linear_pool_factory::events::PoolCreated::match_and_decode(log)?;

        //     Some(tycho::ProtocolComponent {
        //         id: hex::encode(&pool_created.pool),
        //         tokens: vec![create_call.main_token, create_call.wrapped_token],
        //         contracts: vec![pool_addr.into(), pool_created.pool],
        //         static_att: vec![
        //             tycho::Attribute {
        //                 name: "pool_type".into(),
        //                 value: "GearboxLinearPoolFactory".into(),
        //                 change: tycho::ChangeType::Creation.into(),
        //             },
        //             tycho::Attribute {
        //                 name: "upper_target".into(),
        //                 value: create_call.upper_target.to_signed_bytes_be(),
        //                 change: tycho::ChangeType::Creation.into(),
        //             },
        //         ],
        //         change: tycho::ChangeType::Creation.into(),
        //     })
        // }
        // ❌ The `ManagedPoolFactory` is a bit ✨ unique ✨, so we'll leave it commented out for
        // now Take a look at it's `Create` call to see how the params are structured.
        // hex!("BF904F9F340745B4f0c4702c7B6Ab1e808eA6b93") => {
        //     let create_call =
        // abi::managed_pool_factory::functions::Create::match_and_decode(call)?;
        //     let pool_created =
        //         abi::managed_pool_factory::events::PoolCreated::match_and_decode(log)?;

        //     Some(tycho::ProtocolComponent {
        //         id: hex::encode(&pool_created.pool),
        //         tokens: create_call.tokens,
        //         contracts: vec![pool_addr.into(), pool_created.pool],
        //         static_att: vec![
        //             tycho::Attribute {
        //                 name: "pool_type".into(),
        //                 value: "ManagedPoolFactory".into(),
        //                 change: tycho::ChangeType::Creation.into(),
        //             },
        //         ],
        //         change: tycho::ChangeType::Creation.into(),
        //     })
        // }
        hex!("4E11AEec21baF1660b1a46472963cB3DA7811C89") => {
            let create_call =
                abi::silo_linear_pool_factory::functions::Create::match_and_decode(call)?;
            let pool_created =
                abi::silo_linear_pool_factory::events::PoolCreated::match_and_decode(log)?;
            let pool_registered = get_pool_registered(tx, &pool_created.pool);
            let tokens_registered = get_token_registered(tx, &pool_registered.pool_id);

            Some(
                ProtocolComponent::new(
                    &format!("0x{}", hex::encode(pool_registered.pool_id)),
                    &(tx.into()),
                )
                .with_contracts(&[pool_created.pool.clone(), VAULT_ADDRESS.to_vec()])
                .with_tokens(&tokens_registered.tokens)
                .with_attributes(&[
                    ("pool_type", "SiloLinearPoolFactory".as_bytes()),
                    (
                        "upper_target",
                        &create_call
                            .upper_target
                            .to_signed_bytes_be(),
                    ),
                    ("manual_updates", &[1u8]),
                    ("bpt", &pool_created.pool),
                    ("main_token", &create_call.main_token),
                    ("wrapped_token", &create_call.wrapped_token),
                    (
                        "fee",
                        &create_call
                            .swap_fee_percentage
                            .to_signed_bytes_be(),
                    ),
                ])
                .as_swap_type("balancer_pool", ImplementationType::Vm),
            )
        }
        hex!("5F5222Ffa40F2AEd6380D022184D6ea67C776eE0") => {
            let create_call =
                abi::yearn_linear_pool_factory::functions::Create::match_and_decode(call)?;
            let pool_created =
                abi::yearn_linear_pool_factory::events::PoolCreated::match_and_decode(log)?;
            let pool_registered = get_pool_registered(tx, &pool_created.pool);
            let tokens_registered = get_token_registered(tx, &pool_registered.pool_id);

            Some(
                ProtocolComponent::new(
                    &format!("0x{}", hex::encode(pool_registered.pool_id)),
                    &(tx.into()),
                )
                .with_contracts(&[pool_created.pool.clone(), VAULT_ADDRESS.to_vec()])
                .with_tokens(&tokens_registered.tokens)
                .with_attributes(&[
                    ("pool_type", "YearnLinearPoolFactory".as_bytes()),
                    (
                        "upper_target",
                        &create_call
                            .upper_target
                            .to_signed_bytes_be(),
                    ),
                    ("manual_updates", &[1u8]),
                    ("bpt", &pool_created.pool),
                    ("main_token", &create_call.main_token),
                    ("wrapped_token", &create_call.wrapped_token),
                    (
                        "fee",
                        &create_call
                            .swap_fee_percentage
                            .to_signed_bytes_be(),
                    ),
                ])
                .as_swap_type("balancer_pool", ImplementationType::Vm),
            )
        }
        // The `WeightedPool2TokenFactory` is a deprecated contract, but we've included
        // it to be able to track one of the highest TVL pools: 80BAL-20WETH.
        hex!("A5bf2ddF098bb0Ef6d120C98217dD6B141c74EE0") => {
            let create_call =
                abi::weighted_pool_tokens_factory::functions::Create::match_and_decode(call)?;
            let pool_created =
                abi::weighted_pool_tokens_factory::events::PoolCreated::match_and_decode(log)?;
            let pool_registered = get_pool_registered(tx, &pool_created.pool);

            Some(
                ProtocolComponent::new(
                    &format!("0x{}", hex::encode(pool_registered.pool_id)),
                    &(tx.into()),
                )
                .with_contracts(&[pool_created.pool, VAULT_ADDRESS.to_vec()])
                .with_tokens(&create_call.tokens)
                .with_attributes(&[
                    ("pool_type", "WeightedPool2TokensFactory".as_bytes()),
                    ("weights", &json_serialize_bigint_list(&create_call.weights)),
                    (
                        "fee",
                        &create_call
                            .swap_fee_percentage
                            .to_signed_bytes_be(),
                    ),
                    ("manual_updates", &[1u8]),
                ])
                .as_swap_type("balancer_pool", ImplementationType::Vm),
            )
        }
        _ => None,
    }
}<|MERGE_RESOLUTION|>--- conflicted
+++ resolved
@@ -39,14 +39,6 @@
 ///  - Weighted Pool Factories
 ///  - Linear Pool Factories
 ///  - Stable Pool Factories
-<<<<<<< HEAD
-///     (Balancer does have a bit more (esp. in the deprecated section) that could be implemented as
-///     desired.)
-///     We use the specific ABIs to decode both the log event and corresponding call to gather
-///     `PoolCreated` event information alongside the `Create` call data that provide us details to
-///     fulfill both the required details + any extra `Attributes`
-///     Ref: https://docs.balancer.fi/reference/contracts/deployment-addresses/mainnet.html
-=======
 ///
 /// (Balancer does have a bit more (esp. in the deprecated section) that could be implemented as
 /// desired.)
@@ -54,7 +46,6 @@
 /// `PoolCreated` event information alongside the `Create` call data that provide us details to
 /// fulfill both the required details + any extra `Attributes`
 /// Ref: https://docs.balancer.fi/reference/contracts/deployment-addresses/mainnet.html
->>>>>>> 3013cd9b
 pub fn address_map(
     pool_factory_address: &[u8],
     log: &Log,
