--- conflicted
+++ resolved
@@ -316,16 +316,12 @@
     info!("All expected components were successfully found on Tycho and match the expected state");
 
     // Step 2: Validate Token Balances
-<<<<<<< HEAD
     let rpc_url = env::var("RPC_URL")
         .into_diagnostic()
         .wrap_err("Missing RPC_URL in environment")?;
     let rpc_provider = RPCProvider::new(rpc_url, vm_traces);
 
-    match skip_balance_check {
-=======
     match config.skip_balance_check {
->>>>>>> 9f4ff71b
         true => info!("Skipping balance check"),
         false => {
             validate_token_balances(
@@ -394,7 +390,6 @@
         decoder_context,
     );
 
-<<<<<<< HEAD
     // Filter out components that have skip_simulation = true
     let simulation_component_ids: std::collections::HashSet<String> = expected_components
         .iter()
@@ -419,8 +414,6 @@
         return Ok(());
     }
 
-=======
->>>>>>> 9f4ff71b
     // Mock a stream message, with only a Snapshot and no deltas
     let mut states: HashMap<String, ComponentWithState> = HashMap::new();
     for (id, component) in &components_by_id {
