#!/bin/bash
set -e

# Check arguments
if [ "$#" -lt 1 ]; then
	echo "Usage: $0 protocol1[=filter] [protocol2 ...] or \"$0 'protocol1[=filter] protocol2'\""
	exit 1
fi
if [ "$#" -eq 1 ] && [[ "$1" == *" "* ]]; then
	IFS=' ' read -r -a args <<< "$1"
else
	args=("$@")
fi

# Check required binaries
errors=()
for bin in tycho-indexer tycho-protocol-sdk substreams forge cast; do
    if command -v "$bin" >/dev/null 2>&1; then
        "$bin" --version || echo "$bin does not support --version"
    else
        errors+=("Binary '$bin' not found in PATH")
    fi
done
if [ "${#errors[@]}" -ne 0 ]; then
    for err in "${errors[@]}"; do
        echo "$err"
    done
    exit 1
fi

# Run tests
for test in "${args[@]}"; do
	protocol="${test%%=*}"
	filter="${test#*=}"
	echo "Running tests for protocol: $protocol with filter: $filter"
	if [[ "$test" == *"="* ]]; then
<<<<<<< HEAD
		tycho-protocol-sdk --package "$protocol" --db-url "$DATABASE_URL" --evm-path "/app/evm" --match-test "$filter"
	else
		tycho-protocol-sdk --package "$protocol" --db-url "$DATABASE_URL" --evm-path "/app/evm"
=======
		tycho-protocol-sdk --package "$protocol" --db-url "$DATABASE_URL" --match-test "$filter"
	else
	  tycho-protocol-sdk --package "$protocol" --db-url "$DATABASE_URL"
>>>>>>> b1315d18
	fi
done<|MERGE_RESOLUTION|>--- conflicted
+++ resolved
@@ -34,14 +34,8 @@
 	filter="${test#*=}"
 	echo "Running tests for protocol: $protocol with filter: $filter"
 	if [[ "$test" == *"="* ]]; then
-<<<<<<< HEAD
-		tycho-protocol-sdk --package "$protocol" --db-url "$DATABASE_URL" --evm-path "/app/evm" --match-test "$filter"
-	else
-		tycho-protocol-sdk --package "$protocol" --db-url "$DATABASE_URL" --evm-path "/app/evm"
-=======
 		tycho-protocol-sdk --package "$protocol" --db-url "$DATABASE_URL" --match-test "$filter"
 	else
 	  tycho-protocol-sdk --package "$protocol" --db-url "$DATABASE_URL"
->>>>>>> b1315d18
 	fi
 done