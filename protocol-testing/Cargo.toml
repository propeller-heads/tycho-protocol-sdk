[package]
name = "protocol-testing"
version = "0.1.0"
edition = "2021"

[dependencies]
glob = "0.3.0"
miette = { version = "7.6.0", features = ["fancy"] }
# Logging & Tracing
tracing = "0.1.37"
# Tycho dependencies
tycho-common = "0.82.0"
tycho-client = "0.82.0"
<<<<<<< HEAD
# TODO make this less hacky. We should probably try to build this in a similar way that the indexer is built
tycho-simulation = { path = "../../tycho-simulation", features = ["evm"] }
=======
tycho-simulation = { git = "https://github.com/propeller-heads/tycho-simulation.git", tag = "0.155.2", features = ["evm"] }
## TODO: for local development
#tycho-simulation = { path = "../../tycho-simulation" }
>>>>>>> 5a9a757a
# EVM dependencies
alloy = { version = "1.0.27", features = ["arbitrary", "json", "dyn-abi", "sol-types", "contract", "provider-http"] }
tokio = { version = "1", features = ["full"] }
serde_json = "1.0.140"
clap = "4.5.31"
figment = { version = "0.10.19", features = ["yaml"] }
serde = { version = "1.0.218", features = ["derive"] }
hex = "0.4.3"
tracing-subscriber = "0.3.19"
postgres = "0.19.10"
serde_yaml = "0.9.34"
dotenv = "0.15.0"
async-trait = "0.1.87"
colored = "3.0.0"
similar = "2.7.0"<|MERGE_RESOLUTION|>--- conflicted
+++ resolved
@@ -11,14 +11,9 @@
 # Tycho dependencies
 tycho-common = "0.82.0"
 tycho-client = "0.82.0"
-<<<<<<< HEAD
-# TODO make this less hacky. We should probably try to build this in a similar way that the indexer is built
-tycho-simulation = { path = "../../tycho-simulation", features = ["evm"] }
-=======
-tycho-simulation = { git = "https://github.com/propeller-heads/tycho-simulation.git", tag = "0.155.2", features = ["evm"] }
+tycho-simulation = { git = "https://github.com/propeller-heads/tycho-simulation.git", tag = "0.156.0", features = ["evm"] }
 ## TODO: for local development
 #tycho-simulation = { path = "../../tycho-simulation" }
->>>>>>> 5a9a757a
 # EVM dependencies
 alloy = { version = "1.0.27", features = ["arbitrary", "json", "dyn-abi", "sol-types", "contract", "provider-http"] }
 tokio = { version = "1", features = ["full"] }
