--- conflicted
+++ resolved
@@ -148,22 +148,6 @@
             return limits;
         }
 
-<<<<<<< HEAD
-        if (sellToken == address(0)) {
-            // Unlimited buy sFraxETH with ETH
-            limits[0] = type(uint256).max;
-            limits[1] = type(uint256).max;
-        } else if (sellToken == address(frxEth)) {
-            // Max frxEth sell amount is fraxEth total supply
-            limits[0] = frxEth.totalSupply();
-            // Max sFraxEth buy amout
-            limits[1] = type(uint256).max;
-        } else {
-            // Max sFraxEth sell amount is sFraxEth total supply
-            limits[0] = sfrxEth.totalSupply();
-            // Max fraxEth buy amount is the reedemable totalsupply of sFraxEth
-            limits[1] = sfrxEth.previewRedeem(sfrxEth.totalSupply());
-=======
         if (sellToken == address(frxEth) || sellToken == address(0)) {
             // No limits when minting sfrxEth, the protocol has no limits when creating
             //  new sfrxETH as long as the user holds enough frxETH.
@@ -177,7 +161,6 @@
             limits[0] = sfrxEth.previewWithdraw(totalAssets);
             // frxETH a user can buy is limited by the contracts balance
             limits[1] = totalAssets;
->>>>>>> aa43630d
         }
 
         return limits;
